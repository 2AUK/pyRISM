"""
rism_ctrl.py
A pedagogical implementation of the RISM equations

Initialises and solves the specified RISM problem.
"""
import os
os.environ['MKL_CBWR'] = 'AUTO'
os.environ['MKL_DYNAMIC'] = 'FALSE'
os.environ['OMP_DYNAMIC'] = 'FALSE'
#os.environ['MKL_VERBOSE'] = '1'
import numpy as np
import pandas as pd
import matplotlib.pyplot as plt
import toml
import sys
from pyrism import Closures
from pyrism import Core
from pyrism import IntegralEquations
from pyrism import Solvers
from pyrism import Potentials
from pyrism import Functionals
from pyrism import Util
from numba import njit, jit, prange
import time
import warnings

from dataclasses import dataclass, field

np.seterr(over="raise")
warnings.simplefilter(action='ignore', category=pd.errors.PerformanceWarning)

@dataclass
class RismController:
    """Initialises the parameters for the problem and starts the solver

    Attributes
    ----------
    fname : str
    Path to input file
    name : str
    Name of current RISM job (defaults to the file name)
    uv_check : bool
    Checks if a solute-solvent problem requires solving
    vv : Core.RISM_Obj
    Dataclass for parameters in solvent-solvent problem
    uv : Core.RISM_Obj
    Dataclass for parameters in solute-solvent problem
    solver : Solvers.Solver
    Dispatcher object to initialise solvent-solvent solver
    solver_UV : Solvers.Solver
    Dispatcher object to initialise solute-solvent solver
    closure : Closures.Closure
    Dispatcher object to initialise closures
    IE : IntegralEquations.IntegralEquation
    Dispatcher object to initialise solvent-solvent integral equation
    IE_UV : IntegralEquations.IntegralEquation
    Dispatcher object to initialise solute-solvent integral equation
    """
    fname: str
    name: str = field(init=False)
    uv_check: bool = field(init=False, default=False)
    vv: Core.RISM_Obj = field(init=False)
    uv: Core.RISM_Obj = field(init=False)
    pot: Potentials.Potential = field(init=False)
    solver: Solvers.Solver = field(init=False)
    solver_UV: Solvers.Solver = field(init=False)
    closure: Closures.Closure = field(init=False)
    IE: IntegralEquations.IntegralEquation = field(init=False)
    SFED: dict = field(init=False, default_factory=dict)
    SFE: dict = field(init=False, default_factory=dict)



    def initialise_controller(self):
        """ Reads input file `fname` to create `vv` and `uv` and
        builds the intra"""
        self.read_input()
        self.build_wk(self.vv)
        self.build_rho(self.vv)
         # Assuming infinite dilution, uv doesn't need p. Giving it vv's p makes later calculations easier
        if self.uv_check:
            self.uv.p = self.vv.p
            self.build_wk(self.uv)


    def do_rism(self, verbose=False):
        """ Solves the vv and uv (if applicable) problems and outputs the results"""
        if self.uv_check:
            self.solve(self.vv, dat2=self.uv, verbose=verbose)
        else:
            self.solve(self.vv, dat2=None, verbose=verbose)

    def read_input(self):
        """ Reads .toml input file, populates vv and uv dataclasses
        and properly initialises the appropriate potentials, solvers,
        closures, and integral equations"""
        inp = toml.load(self.fname)
        self.name = os.path.basename(self.fname).split(sep=".")[0]
        if "solvent" not in inp:
            raise ("No solvent data found!")
        else:
            self.vv = Core.RISM_Obj(
                inp["system"]["temp"],
                inp["system"]["kT"],
                inp["system"]["kU"],
                inp["system"]["charge_coeff"],
                inp["solvent"]["nsv"],
                inp["solvent"]["nsv"],
                inp["solvent"]["nspv"],
                inp["solvent"]["nspv"],
                inp["system"]["npts"],
                inp["system"]["radius"],
                inp["system"]["lam"],
            )
            solv_species = list(inp["solvent"].items())[2:self.vv.nsp1 + 2]
            for i in solv_species:
                self.add_species(i, self.vv)

        if "solute" in inp:
            self.uv = Core.RISM_Obj(
                inp["system"]["temp"],
                inp["system"]["kT"],
                inp["system"]["kU"],
                inp["system"]["charge_coeff"],
                inp["solute"]["nsu"],
                inp["solvent"]["nsv"],
                inp["solvent"]["nspv"],
                inp["solute"]["nspu"],
                inp["system"]["npts"],
                inp["system"]["radius"],
                inp["system"]["lam"],
            )
            self.uv_check = True
            solu_species = list(inp["solute"].items())[2 : self.uv.nsp1 + 2]
            for i in solu_species:
                self.add_species(i, self.uv)
                
        self.pot = Potentials.Potential(inp["params"]["potential"])
       
        self.closure = Closures.Closure(inp["params"]["closure"])


        if inp["params"]["IE"] == "DRISM":
            IE = IntegralEquations.IntegralEquation(inp["params"]["IE"]).get_IE()
            if Util.total_moment(self.vv) is not None:
                Util.align_dipole(self.vv)
            else:
                print("No solvent dipole moment")
            if self.uv_check:
                if Util.total_moment(self.uv) is not None:
                    Util.align_dipole(self.uv)
                else:
                    print("No dipole moment, skipping alignment step...")
            if self.uv_check:
                self.IE = IE(self.vv, inp["params"]["diel"], inp["params"]["adbcor"], self.uv)
            else:
                self.IE = IE(self.vv, inp["params"]["diel"], inp["params"]["adbcor"])
        elif inp["params"]["IE"] == "XRISM-DB":
            IE = IntegralEquations.IntegralEquation(inp["params"]["IE"]).get_IE()
            if self.uv_check:
                self.IE = IE(inp["params"]["B"], self.vv, self.uv)
            else:
                self.IE = IE(inp["params"]["B"], self.vv)
            self.closure = Closures.Closure('r' + inp["params"]["closure"])
        else:
            IE = IntegralEquations.IntegralEquation(inp["params"]["IE"]).get_IE()
            if self.uv_check:
                self.IE = IE(self.vv, self.uv)
            else:
                self.IE = IE(self.vv)

        slv = Solvers.Solver(inp["params"]["solver"]).get_solver()
        slv = Solvers.Solver(inp["params"]["solver"]).get_solver()
        if inp["params"]["solver"] == "MDIIS":
            if 'mdiis_damping' in inp['params']:
                self.solver = slv(self.vv, inp["params"]["tol"], inp["params"]["itermax"], inp["params"]["picard_damping"], m=inp["params"]["depth"], mdiis_damping=inp['params']['mdiis_damping'])
                if self.uv_check:
                    slv_uv = Solvers.Solver(inp["params"]["solver"]).get_solver()
                    self.solver_UV = slv_uv(self.vv, inp["params"]["tol"], inp["params"]["itermax"], inp["params"]["picard_damping"], data_uv=self.uv, m=inp["params"]["depth"], mdiis_damping=inp['params']['mdiis_damping'])

            else:
                self.solver = slv(self.vv, inp["params"]["tol"], inp["params"]["itermax"], inp["params"]["picard_damping"], m=inp["params"]["depth"], mdiis_damping=inp['params']['picard_damping'])
                if self.uv_check:
                    slv_uv = Solvers.Solver(inp["params"]["solver"]).get_solver()
                    self.solver_UV = slv_uv(self.vv, inp["params"]["tol"], inp["params"]["itermax"], inp["params"]["picard_damping"], data_uv=self.uv, m=inp["params"]["depth"])
        elif inp["params"]["solver"] == "Gillan":
            self.solver = slv(self.vv, inp["params"]["tol"], inp["params"]["itermax"], inp["params"]["picard_damping"], nbasis=inp["params"]["nbasis"])
            if self.uv_check:
                slv_uv = Solvers.Solver(inp["params"]["solver"]).get_solver()
                self.solver_UV = slv_uv(self.vv, inp["params"]["tol"], inp["params"]["itermax"], inp["params"]["picard_damping"], data_uv=self.uv, nbasis=inp["params"]["nbasis"])
        else:
            self.solver = slv(self.vv, inp["params"]["tol"], inp["params"]["itermax"], inp["params"]["picard_damping"])
            if self.uv_check:
                slv_uv = Solvers.Solver(inp["params"]["solver"]).get_solver()
                self.solver_UV = slv_uv(self.vv, inp["params"]["tol"], inp["params"]["itermax"], inp["params"]["picard_damping"], data_uv=self.uv)


    def add_species(self, spec_dat, data_object):
        """Parses interaction sites and assigns them to relevant species

        Parameters
        ----------
        spec_dat: List
            Contains information on the current species pulled from the .toml file
        data_object: Core.RISM_Obj
            The dataclass to which species are being assigned
        """
        new_spec = Core.Species(spec_dat[0])
        spdict = spec_dat[1]
        new_spec.set_density(spdict["dens"])
        new_spec.set_numsites(spdict["ns"])
        site_info = list(spdict.items())[2 : new_spec.ns + 2]
        for i in site_info:
            atom = Core.Site(i[0], i[1][0], np.asarray(i[1][1]))
            new_spec.add_site(atom)
            data_object.atoms.append(atom)
        data_object.species.append(new_spec)

    def distance_mat(self, dat):
        """Computes the Euclidean distance matrix while
        skipping distances between different sites of
        different species

        Parameters
        ----------
        dat: Core.RISM_Obj
            Dataclass containing information required for distance matrix

        Returns
        -------
        distance_arr: np.ndarray
            nD-Array with distances between atomic sites"""
        distance_arr = np.zeros((dat.ns1, dat.ns1), dtype=float)
        i = 0
        for isp in dat.species:
            for iat in isp.atom_sites:
                j = 0
                for jsp in dat.species:
                    for jat in jsp.atom_sites:
                        if isp != jsp:
                            distance_arr[i, j] = -1
                        else:
                            distance_arr[i, j] = np.linalg.norm(iat.coords - jat.coords)
                        j += 1
                i += 1
        return distance_arr

    def build_wk(self, dat):
        """Computes intramolecular correlation matrix in k-space for sites in same species

        Parameters
        ----------
        dat: Core.RISM_Obj
            Dataclass containing information required for intramolecular correlation

        Notes
        -----
        Calculated directly in k-space because not required in r-space:

        .. math:: \\omega(k) = \\frac{kl}{sin(kl)}
        """
        I = np.ones(dat.npts, dtype=np.float64)
        zero_vec = np.zeros(dat.npts, dtype=np.float64)
        dist_mat = self.distance_mat(dat)
        for i, j in np.ndindex(dat.ns1, dat.ns1):
            if dist_mat[i, j] < 0.0:
                dat.w[:, i, j] = zero_vec
            elif dist_mat[i, j] == 0.0:
                dat.w[:, i, j] = I
            else:
                dat.w[:, i, j] = np.sin(dat.grid.ki * dist_mat[i, j]) / (
                    dat.grid.ki * dist_mat[i, j]
                )


    def build_Ur(self, dat1, dat2, lam=1):
        """Tabulates full short-range and Coulombic potential

        Parameters
        ----------
        dat1: Core.RISM_Obj
            Dataclass containing information required for potential
        dat2: Core.RISM_Obj
            Dataclass containing information required for potential
        lam: float
            :math: `\lambda` parameter for current charging cycle

        Notes
        -----
        For solvent-solvent problem `dat1` and `dat2` are the same,
        for the solute-solvent problem they both refer to the solvent
        and solute dataclasses respectively."""


        sr_pot, mix = self.pot.get_potential()
        cou, _ = Potentials.Potential("cou").get_potential()
        # dat1.u = build_Ur_impl(dat1.npts,
        #                        dat1.ns1,
        #                        dat1.ns2,
        #                        sr_pot,
        #                        mix,
        #                        cou,
        #                        dat1.atoms,
        #                        dat2.atoms,
        #                        dat2.grid.ri,
        #                        dat2.amph)
        for i, iat in enumerate(dat1.atoms):
            for j, jat in enumerate(dat2.atoms):
                i_sr_params = iat.params[:-1]
                j_sr_params = jat.params[:-1]
                qi = iat.params[-1]
                qj = jat.params[-1]
                if iat is jat:
                    dat1.u[:, i, j] = sr_pot(dat2.grid.ri, i_sr_params, lam) \
                        + cou(dat2.grid.ri, qi, qj, lam, dat2.amph)
                else:
                    mixed = mix(i_sr_params, j_sr_params)
                    dat1.u[:, i, j] = sr_pot(dat2.grid.ri, mixed, lam) \
                        + cou(dat2.grid.ri, qi, qj, lam, dat2.amph)

    def build_renorm(self, dat1, dat2, damping=1.0, lam=1):
        """Tabulates full short-range and Coulombic potential

        Parameters
        ----------
        dat1: Core.RISM_Obj
            Dataclass containing information required for potential
        dat2: Core.RISM_Obj
            Dataclass containing information required for potential
        damping: float
            damping parameter for adding a screened charge
        lam: float
            :math: `\lambda` parameter for current charging cycle

        Notes
        -----
        For solvent-solvent problem `dat1` and `dat2` are the same,
        for the solute-solvent problem they both refer to the solvent
        and solute dataclasses respectively."""
        erfr, _ = Potentials.Potential("erfr").get_potential()
        erfk, _ = Potentials.Potential("erfk").get_potential()
        for i, iat in enumerate(dat1.atoms):
            for j, jat in enumerate(dat2.atoms):
                qi = iat.params[-1]
                qj = jat.params[-1]
                dat1.ur_lr[:, i, j] = erfr(dat2.grid.ri, qi, qj, damping, 1.0, lam, dat2.amph)
                dat1.uk_lr[:, i, j] = erfk(dat2.grid.ki, qi, qj, damping, lam, dat2.amph)

    def build_rho(self, dat):
        """Builds diagonal matrix of species densities

        Parameters
        ----------
        dat: Core.RISM_Obj
            Dataclass containing species information
        """
        dens = []
        for isp in dat.species:
            for iat in isp.atom_sites:
                dens.append(isp.dens)
        dat.p = np.diag(dens)

    def write_csv(self, df, fname, ext, p, T, SFE=None):
        """Writes a dataframe to a .csv file with a header

        Parameters
        ----------
        df: pd.DataFrame
            Contains the functions to write to file
        fname: str
            Name of output file
        ext: str
            Extension of output file
        p: float
            Number density
        T: float
            Temperature"""
        with open(fname+ext, 'w') as ofile:
            if SFE is not None:
                ofile.write("# density: {p}, temp: {T}, HNC: {HNC}, GF: {GF}, KH: {KH}, PW: {PW}, HNCB: {RBC}, PC+: {PC_PLUS}\n".format(p=p[0][0], T=T, HNC=SFE['HNC'], GF=SFE['GF'], KH=SFE['KH'], PW=SFE['PW'], RBC=SFE['RBC'], PC_PLUS=SFE['PC+']))
            else:
                ofile.write("# density: {p}, temp: {T}\n".format(p=p[0][0], T=T))
            df.to_csv(ofile, index=False, header=True, mode='a')

    def write_vv(self, dat):
        """Write solvent-solvent data to .csv file

        Parameters
        ----------
        dat: Core.RISM_Obj
            Dataclass containing correlation functions to output
        """
        all_sites = []
        for species in dat.species:
            for site in species.atom_sites:
                all_sites.append(site)
        gr = pd.DataFrame(dat.grid.ri, columns=["r"])
        cr = pd.DataFrame(dat.grid.ri, columns=["r"])
        tr = pd.DataFrame(dat.grid.ri, columns=["r"])
        for i, j in np.ndindex(dat.ns1, dat.ns2):
            lbl1 = all_sites[i].atom_type
            lbl2 = all_sites[j].atom_type
            gr[lbl1+"-"+lbl2] = dat.g[:, i, j]
            cr[lbl1+"-"+lbl2] = dat.c[:, i, j]
            tr[lbl1+"-"+lbl2] = dat.t[:, i, j]
        self.write_csv(gr, self.name, ".gvv", dat.p, dat.T)
        self.write_csv(cr, self.name, ".cvv", dat.p, dat.T)
        self.write_csv(tr, self.name, ".tvv", dat.p, dat.T)

    def write_uv(self, vv, uv):
        """Write solute-solvent data to .csv file

        Parameters
        ----------
        dat: Core.RISM_Obj
            Dataclass containing correlation functions to output
        """
        gr = pd.DataFrame(uv.grid.ri, columns=["r"])
        cr = pd.DataFrame(uv.grid.ri, columns=["r"])
        tr = pd.DataFrame(uv.grid.ri, columns=["r"])
        dr = pd.DataFrame(uv.grid.ri, columns=["r"])
        d_GFr = pd.DataFrame(uv.grid.ri, columns=["r"])
        for i, iat in enumerate(uv.atoms):
            for j, jat in enumerate(vv.atoms):
                lbl1 = iat.atom_type
                lbl2 = jat.atom_type
                gr[lbl1+"-"+lbl2] = uv.g[:, i, j]
                cr[lbl1+"-"+lbl2] = uv.c[:, i, j]
                tr[lbl1+"-"+lbl2] = uv.t[:, i, j]
        self.write_csv(gr, self.name, ".guv", uv.p, uv.T)
        self.write_csv(cr, self.name, ".cuv", uv.p, uv.T)
        self.write_csv(tr, self.name, ".tuv", uv.p, uv.T)
    
    def write_output(self, duv_only=False):
        if duv_only and self.uv_check:
            self.SFED_write(self.uv.grid.ri, self.SFED, self.SFE, self.uv.p, self.uv.T)
        elif self.uv_check:
            self.write_vv(self.vv)
            self.write_uv(self.vv, self.uv)
            self.SFED_write(self.uv.grid.ri, self.SFED, self.SFE, self.uv.p, self.uv.T)
        else:
            self.write_vv(self.vv)

    def solve(self, dat1, dat2=None, verbose=False):
        """Start solving RISM problem

        Parameters
        ----------
        dat1: Core.RISM_Obj
            Dataclass containing all information for problem
        dat2: Core.RISM_Obj, optional
            Dataclass containing all information for problem

        Notes
        -----
        If `dat2` is not defined, the solvent-solvent problem is being solved.
        With `dat2`, the solute-solvent is solved.
        """
        fvv = np.exp(-dat1.B * dat1.u_sr) - 1.0
        if verbose == True:
            output_str="""\n-- pyRISM --\nRunning: {name},\nTemperature: {T},\nSolvent Density: {p}\nMethod: {IE}\nClosure: {clos}\nPotential: {pot},
            """.format(name=self.name,
                    T=str(dat1.T),
                    p=str(dat1.p[0][0]),
                    IE=self.IE.__class__.__name__,
                    clos=self.closure.get_closure().__name__,
                    pot=self.pot.get_potential()[0].__name__)
            print(output_str)
        if self.uv_check:
            fuv = np.exp(-dat2.B * dat2.u_sr) - 1.0
        for j in range(1, dat1.nlam+1):
            lam = 1.0 * j / dat1.nlam
            if j == 1:
                dat1.c = -dat1.B * dat1.ur_lr
                if self.uv_check:
                    dat2.c = -dat2.B * dat2.ur_lr
                else:
                    pass

            self.build_Ur(dat1, dat1, lam)
            self.build_renorm(dat1, dat1, 1.0, lam)
            dat1.u_sr = dat1.u - dat1.ur_lr
            self.solve_vv(lam, verbose)

            if self.uv_check:
                self.build_Ur(dat2, dat1, lam)
                self.build_renorm(dat2, dat1, 1.0, lam)
                dat2.u_sr = dat2.u - dat2.ur_lr
                self.solve_uv(lam, verbose)

        self.epilogue(dat1, dat2)

    def solve_uv(self, lam, verbose=False):
        """Call closure and integral equation functions and start solute-solvent solver

        Parameters
        ----------
        lam: float
            :math: `\\lambda` parameter for current charging cycle
        """
        clos = self.closure.get_closure()
        IE = self.IE.compute_uv
        self.solver_UV.solve_uv(IE, clos, lam, verbose)

    def solve_vv(self, lam, verbose=False):
        """Call closure and integral equation functions and start solvent-solvent solver

        Parameters
        ----------
        lam: float
            :math: `\\lambda` parameter for current charging cycle
        """
        clos = self.closure.get_closure()
        IE = self.IE.compute_vv
        self.solver.solve(IE, clos, lam, verbose)

    def integrate(self, SFE, dr):
        return dr * np.sum(SFE)

    def SFED_write(self, r, SFEDs, SFEs, p, T):
        dr = pd.DataFrame(r, columns=["r"])
        for SFED_key in SFEDs:
            dr[SFED_key] = SFEDs[SFED_key]
        self.write_csv(dr, self.name + "_SFED", ".duv", p, T, SFE=SFEs)


    def SFED_calc(self, dat2, vv=None):
        SFED_HNC = Functionals.Functional("HNC").get_functional()(dat2, vv)
        SFED_KH = Functionals.Functional("KH").get_functional()(dat2, vv)
        SFED_GF = Functionals.Functional("GF").get_functional()(dat2, vv)
        SFED_SC = Functionals.Functional("SC").get_functional()(dat2, vv)
        SFED_PW = Functionals.Functional("PW").get_functional()(dat2, vv)
        SFED_RBC = Functionals.Functional("RBC").get_functional()(dat2, vv)

        SFE_HNC = self.integrate(SFED_HNC, dat2.grid.d_r)
        SFE_KH = self.integrate(SFED_KH, dat2.grid.d_r)
        SFE_GF = self.integrate(SFED_GF, dat2.grid.d_r)
        SFE_SC = self.integrate(SFED_SC, dat2.grid.d_r)
        SFE_PW = self.integrate(SFED_PW, dat2.grid.d_r)
        SFE_RBC = self.integrate(SFED_RBC, dat2.grid.d_r)
        
        # SFE_text = "\n{clos_name}: {SFE_val} kcal/mol"

        # print(SFE_text.format(clos_name="KH", SFE_val=SFE_KH))
        # print(SFE_text.format(clos_name="HNC", SFE_val=SFE_HNC))
        # print(SFE_text.format(clos_name="GF", SFE_val=SFE_GF))

        self.SFED = {"HNC": SFED_HNC,
                     "KH": SFED_KH,
                     "GF": SFED_GF,
                     "SC": SFED_SC,
                     "PW": SFED_PW,
                     "RBC": SFED_HNC + SFED_RBC}
        self.SFE = {"HNC": SFE_HNC,
                    "KH": SFE_KH,
                    "GF": SFE_GF,
                    "SC": SFE_SC,
                    "PW": SFE_PW,
                    "RBC": SFE_HNC + SFE_RBC
                    }

        SFE_PC_PLUS = self.pc_plus()
        self.SFE['PC+'] = SFE_PC_PLUS

    def epilogue(self, dat1, dat2=None):
        """Computes final total, direct and pair correlation functions

        Parameters
         ----------
        dat1: Core.RISM_Obj
            Dataclass containing all information for final functions
        dat2: Core.RISM_Obj, optional
            Dataclass containing all information for final functions
        """

        dat1.c -= dat1.B * dat1.ur_lr
        dat1.t += dat1.B * dat1.ur_lr
        dat1.g = 1.0 + dat1.c + dat1.t
        dat1.h = dat1.t + dat1.c

        if self.uv_check:
            dat2.c -= dat2.B * dat2.ur_lr
            dat2.t += dat2.B * dat2.ur_lr
            dat2.g = 1.0 + dat2.c + dat2.t
            dat2.h = dat2.t + dat2.c
            self.SFED_calc(dat2, vv=dat1)

    def isothermal_compressibility(self, dat):
        # WIP
        ck = np.zeros((dat.npts, dat.ns1, dat.ns2), dtype=np.float64)

        for i, j in np.ndindex(dat.ns1, dat.ns2):
            ck[..., i, j] = dat.grid.dht(dat.c[..., i, j])


        # Amber route to isothermal compressibility
        ck0 = 0.0
        for i in range(dat.grid.npts):
            ck0r = 0.0
            for j in range(0, dat.ns1):
                for k in range(j, dat.ns2):
                    if j == k:
                        msym = 1.0
                    else:
                        msym = 2.0
                    ck0r += msym*np.diag(dat.p)[j]*np.diag(dat.p)[k]*dat.c[i, j, k]
            ck0 += ck0r * dat.grid.ri[i] ** 2.0
        ck0 *= 4.0 * np.pi * dat.grid.d_r

        r = self.vv.grid.ri[:, np.newaxis, np.newaxis]
        ck0 = self.integrate(self.vv.c * r * r, 4.0 * np.pi * self.vv.grid.d_r)

        # literature route
        pck = np.sum(ck[0, ...]) * dat.p[0][0]
        p = dat.p[0][0]

        B = 1.0 / dat.T / 1.380658E-23


        # return ( 1.0 / ((dat.p[0][0] - ck0)) , 1.0 / (p * (1.0 - pck)))
        return 1.0 / (p * (1.0 - pck))
        # return 1.0 / ((dat.p[0][0] - ck0))

        """
        total_dens = np.sum(dat.p)
        ck = np.zeros_like(dat.c)

        # Don't think double counting is required here...
        cnt = np.full(dat.p.shape, 2)
        np.fill_diagonal(cnt, 1)

        int_cr = self.integrate(4.0 * np.pi * np.power(dat.grid.ri, 2)[:, np.newaxis, np.newaxis] * dat.p[np.newaxis, ...] @ dat.p[np.newaxis, ...] @ dat.c , self.uv.grid.d_r)
        #int_cr = self.integrate(np.power(total_dens, 2) * 4.0 * np.pi * np.power(dat.grid.ri, 2)[:, np.newaxis, np.newaxis] * dat.c , self.uv.grid.d_r)

        pc_0 = int_cr

        return dat.B / (total_dens - pc_0)
        """

    def partial_molar_volume(self):

        uv = self.uv

        ck = np.zeros((uv.npts, uv.ns1, uv.ns2), dtype=np.float64)

        for i, j in np.ndindex(uv.ns1, uv.ns2):
            ck[..., i, j] = uv.grid.dht(uv.c[..., i, j])

        compres = self.isothermal_compressibility(self.vv)

        r = self.uv.grid.ri[:, np.newaxis, np.newaxis]
        ck0 = self.integrate(self.uv.c * r * r, 4.0 * np.pi * self.uv.grid.d_r)
        rhvv = self.integrate(self.vv.h * r * r, 4.0 * np.pi * self.uv.grid.d_r)
        rhuv = self.integrate(self.uv.h * r * r, 4.0 * np.pi * self.uv.grid.d_r)
        khvv = np.sum(self.vv.h_k[0,...])
        khuv = np.sum(self.uv.h_k[0,...])
        pv = self.vv.p[0][0]

        inv_B = self.uv.kT * self.uv.T

<<<<<<< HEAD

=======
>>>>>>> e27b397e
        ck0_direct = np.sum(ck[0, ...])

        # return inv_B * compres * (1.0 - pv * ck0_direct)

        return (1.0 / pv) + (khvv - khuv) / self.uv.ns1

    def pc_plus(self):
        pc, pcplus = self.pressure()

        pmv = self.partial_molar_volume()

        if self.closure.get_closure().__name__ == "HyperNetted_Chain":
            keystr = 'HNC'
        elif self.closure.get_closure().__name__ == "KovalenkoHirata":
            keystr = 'KH'
        else:
            keystr = 'GF'

        return self.SFE[keystr] - (pcplus * pmv)
        

    def __virial_pressure(self):
        # WIP
        duvv = np.zeros_like(self.vv.u)

        for i, j in np.ndindex(self.vv.ns1, self.vv.ns2):
            grad = np.gradient(self.vv.u[:, i, j], self.vv.grid.d_r)
            duvv[:, i, j] = grad

        pressure = (self.vv.g @ duvv) * np.power(self.uv.grid.ri, 3)[:, np.newaxis, np.newaxis]

        return (self.vv.kT * self.vv.T * np.sum(self.vv.p)) - self.vv.grid.d_r * 2.0 / 3.0 * np.pi * np.power(np.sum(self.vv.p), 2) * np.sum(pressure)


    def pressure(self):
        uv = self.vv
        nu = uv.ns1
        nv = uv.ns2

        p0 = uv.p[0][0]

        B = 1.0 / uv.T / 1.380658E-23

        inv_B = uv.T * 1.380658E-23

        inv_py_B = 1.0 / uv.B

        ck = np.zeros((uv.npts, uv.ns1, uv.ns2), dtype=np.float64)

        for i, j in np.ndindex(uv.ns1, uv.ns2):
            ck[..., i, j] = uv.grid.dht(uv.c[..., i, j])

        compres = self.isothermal_compressibility(uv)

        initial_term = ((nu + 1.0) / 2.0) * (uv.kU * uv.T) * p0

        ck_direct = np.sum(uv.p @ uv.p @ ck[0, ...])

        ck_compres = np.power(p0, 2) * (1.0 - (uv.B / compres))

        pressure = np.sum(initial_term) - ( (uv.kU * uv.T) / 2.0 ) * ck_direct

        ideal_pressure = p0 * uv.kU * uv.T

        return pressure, pressure - ideal_pressure
@jit
def build_Ur_impl(npts, ns1, ns2, sr_pot, mix, cou, atoms1, atoms2, r, charge_coeff, lam=1):
    """Tabulates full short-range and Coulombic potential

        Parameters
        ----------
        dat1: Core.RISM_Obj
            Dataclass containing information required for potential
        dat2: Core.RISM_Obj
            Dataclass containing information required for potential
        lam: float
            :math: `\lambda` parameter for current charging cycle

        Notes
        -----
        For solvent-solvent problem `dat1` and `dat2` are the same,
        for the solute-solvent problem they both refer to the solvent
        and solute dataclasses respectively."""
    u = np.zeros((npts, ns1, ns2), dtype=np.float64)
    for i, iat in enumerate(atoms1):
        for j, jat in enumerate(atoms2):
            i_sr_params = iat.params[:-1]
            j_sr_params = jat.params[:-1]
            qi = iat.params[-1]
            qj = jat.params[-1]
            if iat == jat:
                u[:, i, j] = sr_pot(r, i_sr_params, lam) \
                    + cou(r, qi, qj, lam, charge_coeff)
            else:
                mixed = mix(i_sr_params, j_sr_params)
                u[:, i, j] = sr_pot(r, mixed, lam) \
                    + cou(r, qi, qj, lam, charge_coeff)
        return u

if __name__ == "__main__":
    mol = RismController(sys.argv[1])
    mol.initialise_controller()
    if len(sys.argv) > 3:
        mol.vv.T = float(sys.argv[3])
        mol.vv.calculate_beta()
        if mol.uv_check:
            mol.uv.T = float(sys.argv[3])
            mol.uv.calculate_beta()
    mol.do_rism(verbose=True)
    if len(sys.argv) > 2:
        if bool(sys.argv[2]) == True:
            mol.write_output(duv_only=True)<|MERGE_RESOLUTION|>--- conflicted
+++ resolved
@@ -659,10 +659,6 @@
 
         inv_B = self.uv.kT * self.uv.T
 
-<<<<<<< HEAD
-
-=======
->>>>>>> e27b397e
         ck0_direct = np.sum(ck[0, ...])
 
         # return inv_B * compres * (1.0 - pv * ck0_direct)
