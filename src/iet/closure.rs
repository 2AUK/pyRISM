--- conflicted
+++ resolved
@@ -108,41 +108,17 @@
 }
 
 pub fn hyper_netted_chain(problem: &DataRs) -> Array3<f64> {
-<<<<<<< HEAD
-    // let (npts, ns1, ns2) = problem.interactions.u_sr.dim();
-    // for l in 0..npts {
-    //     for i in 0..ns1 {
-    //         for j in 0..ns2 {
-    //             let del = -problem.system.beta * &problem.interactions.u_sr[[l, i, j]]
-    //                 + &problem.correlations.tr[[l, i, j]];
-    //             let cr = (-problem.system.beta * &problem.interactions.u_sr[[l, i, j]]
-    //                 + &problem.correlations.tr[[l, i, j]])
-    //                 .exp()
-    //                 - 1.0
-    //                 - &problem.correlations.tr[[l, i, j]];
-    //             debug!(
-    //                 "del: {:+.5e}\t\txp: {:+.5e}\t\tvrsr: {:+.5e}\t\ttr: {:+.5e}\t\tcr: {:+.5e}",
-    //                 del,
-    //                 del.exp(),
-    //                 -problem.system.beta * &problem.interactions.u_sr[[l, i, j]],
-    //                 &problem.correlations.tr[[l, i, j]],
-    //                 cr
-    //             );
-    //         }
-    //     }
-    // }
-    (-problem.system.beta * &problem.interactions.u_sr + &problem.correlations.tr).mapv(|a| a.exp())
-=======
     (-problem.system.beta * &problem.system.curr_lam * &problem.interactions.u_sr
         + &problem.correlations.tr)
         .mapv(|a| a.exp())
->>>>>>> 54804280
         - 1.0
         - &problem.correlations.tr
 }
 
 pub fn hyper_netted_chain_derivative(problem: &DataRs) -> Array3<f64> {
-    (-problem.system.beta * &problem.interactions.u_sr + &problem.correlations.tr).mapv(|a| a.exp())
+    (-problem.system.beta * &problem.system.curr_lam * &problem.interactions.u_sr
+        + &problem.correlations.tr)
+        .mapv(|a| a.exp())
         - 1.0
 }
 
@@ -160,7 +136,7 @@
 
 pub fn kovalenko_hirata_derivative(problem: &DataRs) -> Array3<f64> {
     let mut out = Array::zeros(problem.correlations.tr.raw_dim());
-    par_azip!((a in &mut out, &b in &(-problem.system.beta * &problem.interactions.u_sr + &problem.correlations.tr), &c in &problem.correlations.tr)    {
+    par_azip!((a in &mut out, &b in &(-problem.system.beta * &problem.system.curr_lam * &problem.interactions.u_sr + &problem.correlations.tr), &c in &problem.correlations.tr)    {
         if b <= 0.0 {
             *a = b.exp() - 1.0
         } else {
@@ -178,7 +154,8 @@
 }
 
 pub fn percus_yevick_derivative(problem: &DataRs) -> Array3<f64> {
-    (-problem.system.beta * &problem.interactions.u_sr).mapv(|a| a.exp()) - 1.0
+    (-problem.system.beta * &problem.system.curr_lam * &problem.interactions.u_sr).mapv(|a| a.exp())
+        - 1.0
 }
 
 pub fn partial_series_expansion(_problem: &DataRs) -> Array3<f64> {
